[Engine]
dt=1 60

[Data]
overwrite=True
#plat_plan_test_1=True
#zelda_test=True
#link_test=True
plan_test=True
#plan_test2=True
#plan_test3=True
automata=mario.char.xml moving_platform_vert.char.xml
initial=mario 32 300 moving_platform_vert 100 100
tilesize=32
tilemap=./resources/VGLC/SampleRoom.txt ./resources/VGLC/smb.json ./resources/VGLC/mario_1_1.json

[Graphics]
fullscreen=False
width=640
height=480

[Input]
left=keys 97 True skeys 100 True
right=keys 100 True skeys 102 True
up=keys 119 True skeys 101 True
down=keys 115 True skeys 103 True
jump=keys 32 True
# flap=keys 32 True

[RRT]
<<<<<<< HEAD
trees=3
time_limit=0
node_limit=0
goal=-1 -1
=======
trees=4
time_limit=20
node_limit=5000
goal=416 48 32 162 32 224
>>>>>>> 96b88ba5
local_node_limit=300

[RRT0]
type=RRT
index=0 0
precision=10
<<<<<<< HEAD

[RRT1]
type=RCT
index=0 0
precision=10

[RRT2]
type=RGT
=======

[RRT1]
type=RCT
>>>>>>> 96b88ba5
index=0 0
precision=10

[RRT2]
type=RGT
index=0 0
precision=10

<<<<<<< HEAD
# [RRT0]
# type=RRT_ASTAR
# index=0 0
# precision=10
=======
[RRT3]
type=EGT
index=0 0
precision=10
>>>>>>> 96b88ba5

#[RRT0]
#type=RRT_ASTAR
#index=0 0
#precision=20

# [RRT1]
# type=RGT_ASTAR
# index=0 0
# precision=10<|MERGE_RESOLUTION|>--- conflicted
+++ resolved
@@ -28,24 +28,16 @@
 # flap=keys 32 True
 
 [RRT]
-<<<<<<< HEAD
-trees=3
-time_limit=0
-node_limit=0
-goal=-1 -1
-=======
 trees=4
 time_limit=20
 node_limit=5000
 goal=416 48 32 162 32 224
->>>>>>> 96b88ba5
 local_node_limit=300
 
 [RRT0]
 type=RRT
 index=0 0
 precision=10
-<<<<<<< HEAD
 
 [RRT1]
 type=RCT
@@ -54,30 +46,13 @@
 
 [RRT2]
 type=RGT
-=======
-
-[RRT1]
-type=RCT
->>>>>>> 96b88ba5
 index=0 0
 precision=10
 
-[RRT2]
-type=RGT
-index=0 0
-precision=10
-
-<<<<<<< HEAD
-# [RRT0]
-# type=RRT_ASTAR
-# index=0 0
-# precision=10
-=======
 [RRT3]
 type=EGT
 index=0 0
 precision=10
->>>>>>> 96b88ba5
 
 #[RRT0]
 #type=RRT_ASTAR
