--- conflicted
+++ resolved
@@ -351,11 +351,7 @@
         include_self=False)
     props["descendant_set"] = mode_set(
         start=modenum,
-<<<<<<< HEAD
         count=descendant_count + 1,
-=======
-        count=descendant_count+1,
->>>>>>> 5da32b0d
         order=ordering)
     props["self_set"] = mode_set(
         start=modenum,
@@ -1829,6 +1825,7 @@
     "Contact",
     ["a_key", "b_key", "a_types", "b_types", "a_static", "b_static",
      "separation", "normal", "blocking"])):
+
     def flipped(self):
         return Contact(
             self.b_key, self.a_key,
