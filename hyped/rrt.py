import heapq

import schema as schema
import interpreter as itp
import local_planner as lp
import random
import invariant_finder as invf


def linear_distance(space, s1, s2):
    for var in space.vars:
        return (s1.spaces[space.index[0]].valuations[space.index[1]][space.index[2]].get_var(var) - s2[var]) ** 2


def quad_distance(space, s1, s2):
    sqrsum = 0
<<<<<<< HEAD
    for var in space.vars:
        sqrsum += (s1.spaces[space.index[0]].valuations[space.index[1]]
                   [space.index[2]].get_var(var) - s2[var]) ** 2
=======
    for i in range(0, len(s1.spaces[space.index[0]].valuations)):
        for a in range(0, len(s1.spaces[space.index[0]].valuations[i])):
            for v in space.vars:
                sqrsum += (s1.spaces[space.index[0]].valuations[i][a].get_var(v) -
                           s2[i][a][v]) ** 2
>>>>>>> 4c3b78b2
    return sqrsum


dist_dispatcher = {'linear': linear_distance,
                   'quadratic': quad_distance}


def get_nearest_traversal(self, target):
    curr = None
    dist = None
    for node in self.queue:
        if len(node.available) > 0:
            new_dist = self.space.get_dist(node.state, target)
            #print new_dist
            if not dist or (new_dist < dist and len(node.available) > 0):
                curr = node
    return curr


def get_nearest_hash(self, target):
    #target = self.space.get_sample()
    queue = self.nodes.query((target['x'], target['y']))
    if not queue:
        queue = self.nodes.queryNearest((target['x'], target['y']))
    # print queue
    for bucket in queue:
        for node in bucket[1]:
            if len(node.available) > 0:
                # print node, target
                return node
    return None


def dijkstra(self, queue):
    for i in range(0, self.constraint):
        # Get random goal state and nearest node
        goal = self.space.get_sample()
        node = None
        if len(self.queue) > 0:
            node = self.queue.pop()

        # Create a new node from random available choices of found node
        if node:
            #choice = random.randint(0, len(node.available)-1)
            new_node = Node(self.index, node, node.state.clone(),
                            self.space_id,
                            ["planner"])
            steps = 0

            # Step until precision is reached, too long idle, or OOB
            state = lp.dijkstra_stagger(node.state, None, lambda g0, h, _move0, _move, log: log.t + h,
                                        lambda w, _ignored: lp.aut_distance(
                                            w, {"0": [[goal]]}, "0", 0, 0),
                                        self.dt, 5, self.append_path)

            if isinstance(state, itp.World):
                new_node.state = state.clone()
            # if self.space.check_bounds(new_node):
                self.get_available(new_node)
                node.children.append(new_node)
                self.queue.append(new_node)
                queue.put(node.state)
                queue.put(new_node.state)
                #self.append_path(node.state, new_node.state)
                #del node.available[choice]
            # Else clear node
            else:
                pass
                #del node.available[choice]
        else:
            pass
            # print "Node has no moves"
        self.goal['x'] = -1
        self.goal['y'] = -1


def grow(self, queue):
    for i in range(0, self.constraint):
        # Get random goal state and nearest node
        target = self.space.get_sample()
        node = self.get_nearest(target)

        # Create a new node from random available choices of found node
        if node:
            choice = random.randint(0, len(node.available) - 1)
            new_node = Node(self.index, node, node.state.clone(),
                            self.space_id,
                            node.available[choice])
            steps = 0

            # Step until precision is reached, too long idle, or OOB
<<<<<<< HEAD
            while self.space.check_bounds(new_node) and steps < self.precision:
                itp.step(new_node.state, new_node.action, 1.0 / 60.0)
=======
            while self.space.check_bounds(new_node.state) and steps < self.precision:
                itp.step(new_node.state, new_node.action, 1.0/60.0)
>>>>>>> 4c3b78b2
                steps += 1

            #print new_node.get_origin()
            # If still valid state, append node to tree
            if self.space.check_bounds(new_node.state):
                self.get_available(new_node)
                node.children.append(new_node)
                #self.nodes.append(new_node)
                self.queue.append(new_node)
                queue.put(node.state)
                queue.put(new_node.state)
                self.append_path(node.state, new_node.state)
                del node.available[choice]
            # Else clear node
            else:
                #print "OOB"
                del new_node
                del node.available[choice]
        else:
            pass
<<<<<<< HEAD
            print "Tree dead"
            # exit(0)
=======
            #print "Tree dead"
            #exit(0)
>>>>>>> 4c3b78b2


def make_grow(self, choose, grow, add):
    def grow_function(self):
        # Choose node
        node, goal = choose(self)
        if node:
            # Grow node
            new_node = grow(self, node, goal)
            # Add node
            add(self, node.state, new_node.state)
        else:
            pass
    return grow_function


grow_dispatcher = {'rrt': (grow, get_nearest_traversal),
                   'dijkstra': (dijkstra, get_nearest_hash)}


class RRT(object):
    __slots__ = ["index", "space", "dt", "size",
                 "root", "precision", "constraint",
                 "modes", "_grow_func", "_near_func",
                 "append_path", "goal", "world",
                 "space_id", "nodes", "queue"]

    def __init__(self, config, num, dt, world, space_id):
        conf_num = 'RRT%s' % num
        self.index = [int(i) for i in config.get(conf_num, 'index').split(' ')]
        self.world = world.clone()
        vars = config.get(conf_num, 'vars').split(' ')
        rng = config.get(conf_num, 'bounds').split(' ')
        bounds = {}
        for v in range(0, len(rng), 3):
            bounds[rng[v]] = (int(rng[v + 1]), int(rng[v + 2]))
        del rng
        self.space = Space(('0', 0, 0), world, vars, bounds, quad_distance)
        self.dt = dt
        self.modes = {}
        self.size = 1
        self.world.spaces = {space_id: self.world.spaces[space_id]}
        self.space_id = space_id
        self.append_path = lambda parent, child: None
        self._grow_func, self._near_func = grow_dispatcher[config.get(
            conf_num, 'type').lower()]
        self.nodes = SpatialHash(64)
        self.queue = []
        x, y = config.get(conf_num, 'goal').split(' ')
        self.goal = {'x': float(x), 'y': float(y), 'z': 0.6}
        self.root = Node(self.index, None, self.world.clone(),
                         space_id, ["init"])
        self.get_available(self.root)
        #self.nodes.append(self.root)
        self.queue.append(self.root)
        self.precision = int(config.get(conf_num, 'precision'))
        self.constraint = int(config.get(conf_num, 'constraint'))

    def get_available(self, node):
        active = node.val.active_modes
        if str(active) in self.modes:
            node.available = self.modes[str(active)][:]
        else:
            available = []
            mi = 0
            modes = node.state.automata[self.index[0]].ordered_modes
            mode_count = len(modes)
            active = node.val.active_modes
            while mi < mode_count:
                if active & (1 << mi):
                    hor_move = False
                    vert_move = False
                    mode = modes[mi]
                    for e in mode.envelopes:
                        if e.axes[0][1] == 'x':
                            hor_move = True
                            available.append(["left"])
                            available.append(["wait"])
                            available.append(["right"])
                        elif e.axes[0][1] == 'y':
                            vert_move = True
                            available.append(["up"])
                            available.append(["wait"])
                            available.append(["down"])
                    for e in mode.edges:
                        if isinstance(e.guard.conjuncts[0], schema.GuardButton):
                            button = e.guard.conjuncts[0].buttonID
                            if not hor_move and not vert_move:
                                try:
                                    available.index(["wait"])
                                except ValueError:
                                    available.append(["wait"])
                                available.append([button])
                            elif hor_move and vert_move:
                                available.append([button, "left"])
                                available.append([button])
                                available.append([button, "right"])
                                available.append([button, "up"])
                                available.append([button])
                                available.append([button, "down"])
                            elif hor_move:
                                available.append([button, "left"])
                                available.append([button])
                                available.append([button, "right"])
                            elif vert_move:
                                available.append([button, "up"])
                                available.append([button])
                                available.append([button, "down"])
                            else:
                                print "Some Error"
                mi += 1
            self.modes[str(active)] = available
            node.available = available[:]

    def grow(self, q):
        while True:
            self._grow_func(self, q)

    def get_nearest(self, goal):
        return self._near_func(self, goal)

    def add_children(self, node):
        for action in node.available:
            new_node = Node(self.index, node.state.clone(), self.space_id,
                            action)
            new_node.parent = node
            node.children.append(new_node)
            heapq.heappush(self.queue, new_node)
        node.available = []

    @staticmethod
    def get_path(node):
        curr = node
        result = ""
        while curr.parent:
            result = str(curr.action) + ";\n" + result
            curr = curr.parent
        result = str(curr.action) + ";\n" + result
        print result


class SpatialHash(object):
    __slots__ = ["cell_size", "contents"]

    def __init__(self, cell_size):
        self.cell_size = cell_size
        self.contents = {}

    def _hash(self, point):
        return int(point[0] / self.cell_size), int(point[1] / self.cell_size)

    def append(self, node):
        self.contents.setdefault(self._hash(
            node.get_origin()), []).append(node)

    def query(self, point):
        bucket = self.contents.get(self._hash(point))
        if bucket:
            return [(0, bucket)]
        else:
            return None

    def queryNearest(self, point):
        dist = 0
        bucket = None
        queue = []
        for b in self.contents:
            center = (b[0] * self.cell_size + 0.5 * self.cell_size,
                      b[1] * self.cell_size + 0.5 * self.cell_size)
            sqrsum = (point[0] - b[0]) ** 2
            sqrsum += (point[1] - b[1]) ** 2
            heapq.heappush(queue, (sqrsum, self.contents[b]))
            # if not bucket or sqrsum < dist:
            #     dist = sqrsum
            #     bucket = b
        return queue

    def print_table(self):
        print self.contents
        for b in self.contents:
            print b


class Node(object):
    __slots__ = ["state", "space_id", "val", "action", "available",
                 "parent", "children", "dist"]

    def __init__(self, index, parent, state, space_id, action):
        self.state = state
        self.val = self.state.spaces[space_id].valuations[index[0]][index[1]]
        self.action = action[:]
        self.available = []
        self.parent = parent
        self.children = []
        self.dist = -1

    def __cmp__(self, node):
        assert isinstance(node, Node)
        return cmp(self.dist, node.dist)

    def get_origin(self):
        return [self.val.get_var('x'), self.val.get_var('y'), 0.6]


class Space(object):
    __slots__ = ["index", "vars", "bounds", "_dist_func"]

    def __init__(self, index, world, vars, bounds, dist_func):
        self.index = index
        self.vars = vars
        self.bounds = []
        for i in range(0, len(world.spaces[self.index[0]].valuations)):
            self.bounds.append([])
            for a in world.spaces[self.index[0]].valuations[i]:
                self.bounds[i].append(bounds)
        self._dist_func = dist_func

    def get_sample(self):
        result = []
        for i in range(0, len(self.bounds)):
            result.append([])
            for a in range(0, len(self.bounds[i])):
                result[i].append({})
                for v in self.vars:
                    result[i][a][v] = random.randrange(self.bounds[i][a][v][0], self.bounds[i][a][v][1])
        return result

    def get_dist(self, state, goal):
        return self._dist_func(self, state, goal)

    def check_bounds(self, state):
        for i in range(0, len(self.bounds)):
            for a in range(0, len(self.bounds[i])):
                for v in self.vars:
                    if not self.bounds[i][a][v][0] <= state.spaces[self.index[0]].valuations[i][a].get_var(v) \
                            <= self.bounds[i][a][v][1]:
                        #print self.bounds[i][a][v][0], state.spaces[self.index[0]].valuations[i][a].get_var(v), self.bounds[i][a][v][1]
                        return False
        return True

    def set_vars(self, node):
        for v in self.vars:
            node.vars[v] = node.val.get_var(v)


def main():
    pass


if __name__ == "__main__":
    main()<|MERGE_RESOLUTION|>--- conflicted
+++ resolved
@@ -14,17 +14,11 @@
 
 def quad_distance(space, s1, s2):
     sqrsum = 0
-<<<<<<< HEAD
-    for var in space.vars:
-        sqrsum += (s1.spaces[space.index[0]].valuations[space.index[1]]
-                   [space.index[2]].get_var(var) - s2[var]) ** 2
-=======
     for i in range(0, len(s1.spaces[space.index[0]].valuations)):
         for a in range(0, len(s1.spaces[space.index[0]].valuations[i])):
             for v in space.vars:
                 sqrsum += (s1.spaces[space.index[0]].valuations[i][a].get_var(v) -
                            s2[i][a][v]) ** 2
->>>>>>> 4c3b78b2
     return sqrsum
 
 
@@ -38,7 +32,7 @@
     for node in self.queue:
         if len(node.available) > 0:
             new_dist = self.space.get_dist(node.state, target)
-            #print new_dist
+            # print new_dist
             if not dist or (new_dist < dist and len(node.available) > 0):
                 curr = node
     return curr
@@ -116,21 +110,16 @@
             steps = 0
 
             # Step until precision is reached, too long idle, or OOB
-<<<<<<< HEAD
-            while self.space.check_bounds(new_node) and steps < self.precision:
+            while self.space.check_bounds(new_node.state) and steps < self.precision:
                 itp.step(new_node.state, new_node.action, 1.0 / 60.0)
-=======
-            while self.space.check_bounds(new_node.state) and steps < self.precision:
-                itp.step(new_node.state, new_node.action, 1.0/60.0)
->>>>>>> 4c3b78b2
                 steps += 1
 
-            #print new_node.get_origin()
+            # print new_node.get_origin()
             # If still valid state, append node to tree
             if self.space.check_bounds(new_node.state):
                 self.get_available(new_node)
                 node.children.append(new_node)
-                #self.nodes.append(new_node)
+                # self.nodes.append(new_node)
                 self.queue.append(new_node)
                 queue.put(node.state)
                 queue.put(new_node.state)
@@ -138,18 +127,12 @@
                 del node.available[choice]
             # Else clear node
             else:
-                #print "OOB"
+                # print "OOB"
                 del new_node
                 del node.available[choice]
         else:
-            pass
-<<<<<<< HEAD
             print "Tree dead"
             # exit(0)
-=======
-            #print "Tree dead"
-            #exit(0)
->>>>>>> 4c3b78b2
 
 
 def make_grow(self, choose, grow, add):
@@ -203,7 +186,7 @@
         self.root = Node(self.index, None, self.world.clone(),
                          space_id, ["init"])
         self.get_available(self.root)
-        #self.nodes.append(self.root)
+        # self.nodes.append(self.root)
         self.queue.append(self.root)
         self.precision = int(config.get(conf_num, 'precision'))
         self.constraint = int(config.get(conf_num, 'constraint'))
@@ -374,7 +357,8 @@
             for a in range(0, len(self.bounds[i])):
                 result[i].append({})
                 for v in self.vars:
-                    result[i][a][v] = random.randrange(self.bounds[i][a][v][0], self.bounds[i][a][v][1])
+                    result[i][a][v] = random.randrange(
+                        self.bounds[i][a][v][0], self.bounds[i][a][v][1])
         return result
 
     def get_dist(self, state, goal):
@@ -386,7 +370,9 @@
                 for v in self.vars:
                     if not self.bounds[i][a][v][0] <= state.spaces[self.index[0]].valuations[i][a].get_var(v) \
                             <= self.bounds[i][a][v][1]:
-                        #print self.bounds[i][a][v][0], state.spaces[self.index[0]].valuations[i][a].get_var(v), self.bounds[i][a][v][1]
+                        # print self.bounds[i][a][v][0],
+                        # state.spaces[self.index[0]].valuations[i][a].get_var(v),
+                        # self.bounds[i][a][v][1]
                         return False
         return True
 
