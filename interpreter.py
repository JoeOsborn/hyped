--- conflicted
+++ resolved
@@ -1413,76 +1413,6 @@
 
 """# The test case"""
 
-
-<<<<<<< HEAD
-# def load_test(files=None, tilename=None):
-#     automata = []
-#     if not files:
-#         automata.append(xml.parse_automaton("resources/mario.char.xml"))
-#     else:
-#         for f in files:
-#             automata.append(xml.parse_automaton("resources/" + f))
-#
-#     if tilename:
-#         pass
-#     else:
-#         tm = TileMap(16, 16, [set(), set(["wall"])],
-#                      [[1, 1, 1, 1, 1, 1, 1, 1, 1, 1],
-#                       [0, 0, 0, 0, 0, 0, 0, 0, 0, 0],
-#                       [0, 0, 0, 0, 0, 0, 0, 0, 0, 0],
-#                       [0, 0, 0, 0, 0, 0, 0, 0, 0, 0],
-#                       [0, 0, 0, 0, 0, 0, 0, 0, 0, 0],
-#                       [0, 0, 0, 0, 0, 0, 0, 0, 0, 0],
-#                       [0, 0, 0, 0, 0, 0, 0, 0, 0, 0],
-#                       [0, 0, 0, 0, 0, 0, 0, 0, 0, 0],
-#                       [0, 0, 0, 0, 0, 0, 0, 0, 0, 0],
-#                       [1, 1, 1, 1, 1, 1, 1, 1, 1, 1]])
-#
-#     world = World(automata, Context(
-#             blocking_types={"body": ["wall"]},
-#             touching_types={},
-#             static_colliders=[
-#                 Collider(
-#                         "map",
-#                         set(["wall"]),
-#                         True, True,
-#                         tm,
-#                         0, 0, 0, 0)
-#             ],
-#             initial_automata=[
-#                 (automata[0].name, {}, {"x": 0, "y": 450})
-#             ]))
-#
-#     return worlds
-
-import vglc_translator as vglc
-
-def load_test(filename):
-    print "load"
-    import time
-    import matplotlib.pyplot as plt
-    automaton = xml.parse_automaton("resources/mario.char.xml")
-    automaton1 = xml.parse_automaton("resources/moving_platform_vert.char.xml")
-    dt = 1.0 / 60.0
-    history = []
-    global world
-    print "w?"
-    world = World([automaton, automaton1], Context(
-        blocking_types={"body": ["wall", "solid"], "solid": ["solid"]},
-        touching_types={},
-        static_colliders=[
-            Collider(
-                "map",
-                set(["wall", "solid", "..."]),
-                True, True,
-                vglc.vglc_tilemap(16, 16, "./resources/VGLC/SampleRoom.txt", "./resources/VGLC/smb.json", "./resources/VGLC/mario_1_1.json"),
-                0, 0, 0, 0)
-        ],
-        initial_automata=[
-            (automaton.name, {}, {"x": 0, "y": 450}), (automaton1.name, {}, {"x": 200, "y": 100})
-        ]))
-    print "have world"
-=======
 def load_test(files=None, tilename=None):
     automata = []
     if not files:
@@ -1492,6 +1422,7 @@
             automata.append(xml.parse_automaton("resources/" + f))
 
     if tilename:
+        tm = tilename
         pass
     else:
         tm = TileMap(16, 16, [set(), set(["wall"])],
@@ -1502,7 +1433,7 @@
                       [1, 1, 1, 1, 1, 1, 1, 1, 1, 1, 1, 1, 1]])
 
     world = World(automata, Context(
-            blocking_types={"body": ["wall"]},
+            blocking_types={"body": ["wall"], "solid": ["solid"]},
             touching_types={},
             static_colliders=[
                 Collider(
@@ -1516,7 +1447,6 @@
                 (automata[0].name, {}, {"x": 0, "y": 450})
             ]))
 
->>>>>>> fd89ddf9
     return world
 
 
